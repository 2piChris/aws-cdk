import * as path from 'path';
<<<<<<< HEAD
import { expect, haveResource, SynthUtils } from '@aws-cdk/assert';
=======
import { expect, haveOutput, haveResource } from '@aws-cdk/assert';
import { ProfilingGroup } from '@aws-cdk/aws-codeguruprofiler';
>>>>>>> c03efe1c
import * as ec2 from '@aws-cdk/aws-ec2';
import * as efs from '@aws-cdk/aws-efs';
import * as logs from '@aws-cdk/aws-logs';
import * as s3 from '@aws-cdk/aws-s3';
import * as sqs from '@aws-cdk/aws-sqs';
import * as cdk from '@aws-cdk/core';
import * as _ from 'lodash';
import {Test, testCase} from 'nodeunit';
import * as lambda from '../lib';

/* eslint-disable quote-props */

export = testCase({
  'add incompatible layer'(test: Test) {
    // GIVEN
    const stack = new cdk.Stack(undefined, 'TestStack');
    const bucket = new s3.Bucket(stack, 'Bucket');
    const code = new lambda.S3Code(bucket, 'ObjectKey');

    const func = new lambda.Function(stack, 'myFunc', {
      runtime: lambda.Runtime.PYTHON_3_7,
      handler: 'index.handler',
      code,
    });
    const layer = new lambda.LayerVersion(stack, 'myLayer', {
      code,
      compatibleRuntimes: [lambda.Runtime.NODEJS],
    });

    // THEN
    test.throws(() => func.addLayers(layer),
      /This lambda function uses a runtime that is incompatible with this layer/);

    test.done();
  },
  'add compatible layer'(test: Test) {
    // GIVEN
    const stack = new cdk.Stack(undefined, 'TestStack');
    const bucket = new s3.Bucket(stack, 'Bucket');
    const code = new lambda.S3Code(bucket, 'ObjectKey');

    const func = new lambda.Function(stack, 'myFunc', {
      runtime: lambda.Runtime.PYTHON_3_7,
      handler: 'index.handler',
      code,
    });
    const layer = new lambda.LayerVersion(stack, 'myLayer', {
      code,
      compatibleRuntimes: [lambda.Runtime.PYTHON_3_7],
    });

    // THEN
    // should not throw
    func.addLayers(layer);

    test.done();
  },
  'add compatible layer for deep clone'(test: Test) {
    // GIVEN
    const stack = new cdk.Stack(undefined, 'TestStack');
    const bucket = new s3.Bucket(stack, 'Bucket');
    const code = new lambda.S3Code(bucket, 'ObjectKey');

    const runtime = lambda.Runtime.PYTHON_3_7;
    const func = new lambda.Function(stack, 'myFunc', {
      runtime,
      handler: 'index.handler',
      code,
    });
    const clone = _.cloneDeep(runtime);
    const layer = new lambda.LayerVersion(stack, 'myLayer', {
      code,
      compatibleRuntimes: [clone],
    });

    // THEN
    // should not throw
    func.addLayers(layer);

    test.done();
  },

  'empty inline code is not allowed'(test: Test) {
    // GIVEN
    const stack = new cdk.Stack();

    // WHEN/THEN
    test.throws(() => new lambda.Function(stack, 'fn', {
      handler: 'foo',
      runtime: lambda.Runtime.NODEJS_10_X,
      code: lambda.Code.fromInline(''),
    }), /Lambda inline code cannot be empty/);
    test.done();
  },

  'logGroup is correctly returned'(test: Test) {
    const stack = new cdk.Stack();
    const fn = new lambda.Function(stack, 'fn', {
      handler: 'foo',
      runtime: lambda.Runtime.NODEJS_10_X,
      code: lambda.Code.fromInline('foo'),
    });
    const logGroup = fn.logGroup;
    test.ok(logGroup.logGroupName);
    test.ok(logGroup.logGroupArn);
    test.done();
  },

  'dlq is returned when provided by user'(test: Test) {
    const stack = new cdk.Stack();

    const dlQueue = new sqs.Queue(stack, 'DeadLetterQueue', {
      queueName: 'MyLambda_DLQ',
      retentionPeriod: cdk.Duration.days(14),
    });

    const fn = new lambda.Function(stack, 'fn', {
      handler: 'foo',
      runtime: lambda.Runtime.NODEJS_10_X,
      code: lambda.Code.fromInline('foo'),
      deadLetterQueue: dlQueue,
    });
    const deadLetterQueue = fn.deadLetterQueue;
    test.ok(deadLetterQueue?.queueArn);
    test.ok(deadLetterQueue?.queueName);
    test.ok(deadLetterQueue?.queueUrl);
    test.done();
  },

  'dlq is returned when setup by cdk'(test: Test) {
    const stack = new cdk.Stack();
    const fn = new lambda.Function(stack, 'fn', {
      handler: 'foo',
      runtime: lambda.Runtime.NODEJS_10_X,
      code: lambda.Code.fromInline('foo'),
      deadLetterQueueEnabled: true,
    });
    const deadLetterQueue = fn.deadLetterQueue;
    test.ok(deadLetterQueue?.queueArn);
    test.ok(deadLetterQueue?.queueName);
    test.ok(deadLetterQueue?.queueUrl);
    test.done();
  },

  'dlq is undefined when not setup'(test: Test) {
    const stack = new cdk.Stack();
    const fn = new lambda.Function(stack, 'fn', {
      handler: 'foo',
      runtime: lambda.Runtime.NODEJS_10_X,
      code: lambda.Code.fromInline('foo'),
    });
    const deadLetterQueue = fn.deadLetterQueue;
    test.ok(deadLetterQueue === undefined);
    test.done();
  },

  'one and only one child LogRetention construct will be created'(test: Test) {
    const stack = new cdk.Stack();
    const fn = new lambda.Function(stack, 'fn', {
      handler: 'foo',
      runtime: lambda.Runtime.NODEJS_10_X,
      code: lambda.Code.fromInline('foo'),
      logRetention: logs.RetentionDays.FIVE_DAYS,
    });

    // Call logGroup a few times. If more than one instance of LogRetention was created,
    // the second call will fail on duplicate constructs.
    fn.logGroup;
    fn.logGroup;
    fn.logGroup;

    test.done();
  },

  'fails when inline code is specified on an incompatible runtime'(test: Test) {
    const stack = new cdk.Stack();
    test.throws(() => new lambda.Function(stack, 'fn', {
      handler: 'foo',
      runtime: lambda.Runtime.PROVIDED,
      code: lambda.Code.fromInline('foo'),
    }), /Inline source not allowed for/);
    test.done();
  },

  'default function with CDK created Profiling Group'(test: Test) {
    const stack = new cdk.Stack();

    new lambda.Function(stack, 'MyLambda', {
      code: new lambda.InlineCode('foo'),
      handler: 'index.handler',
      runtime: lambda.Runtime.NODEJS_10_X,
      profiling: true,
    });

    expect(stack).to(haveResource('AWS::CodeGuruProfiler::ProfilingGroup', {
      ProfilingGroupName: 'MyLambdaProfilingGroupC5B6CCD8',
    }));

    expect(stack).to(haveResource('AWS::IAM::Policy', {
      PolicyDocument: {
        Statement: [
          {
            Action: [
              'codeguru-profiler:ConfigureAgent',
              'codeguru-profiler:PostAgentProfile',
            ],
            Effect: 'Allow',
            Resource: {
              'Fn::GetAtt': ['MyLambdaProfilingGroupEC6DE32F', 'Arn'],
            },
          },
        ],
        Version: '2012-10-17',
      },
      PolicyName: 'MyLambdaServiceRoleDefaultPolicy5BBC6F68',
      Roles: [
        {
          Ref: 'MyLambdaServiceRole4539ECB6',
        },
      ],
    }));

    expect(stack).to(haveResource('AWS::Lambda::Function', {
      Environment: {
        Variables: {
          AWS_CODEGURU_PROFILER_GROUP_ARN: { 'Fn::GetAtt': ['MyLambdaProfilingGroupEC6DE32F', 'Arn'] },
          AWS_CODEGURU_PROFILER_ENABLED: 'TRUE',
        },
      },
    }));

    test.done();
  },

  'default function with client provided Profiling Group'(test: Test) {
    const stack = new cdk.Stack();

    new lambda.Function(stack, 'MyLambda', {
      code: new lambda.InlineCode('foo'),
      handler: 'index.handler',
      runtime: lambda.Runtime.NODEJS_10_X,
      profilingGroup: new ProfilingGroup(stack, 'ProfilingGroup'),
    });

    expect(stack).to(haveResource('AWS::IAM::Policy', {
      PolicyDocument: {
        Statement: [
          {
            Action: [
              'codeguru-profiler:ConfigureAgent',
              'codeguru-profiler:PostAgentProfile',
            ],
            Effect: 'Allow',
            Resource: {
              'Fn::GetAtt': ['ProfilingGroup26979FD7', 'Arn'],
            },
          },
        ],
        Version: '2012-10-17',
      },
      PolicyName: 'MyLambdaServiceRoleDefaultPolicy5BBC6F68',
      Roles: [
        {
          Ref: 'MyLambdaServiceRole4539ECB6',
        },
      ],
    }));

    expect(stack).to(haveResource('AWS::Lambda::Function', {
      Environment: {
        Variables: {
          AWS_CODEGURU_PROFILER_GROUP_ARN: {
            'Fn::Join': [
              '',
              [
                'arn:', { Ref: 'AWS::Partition' }, ':codeguru-profiler:', { Ref: 'AWS::Region' },
                ':', { Ref: 'AWS::AccountId' }, ':profilingGroup/', { Ref: 'ProfilingGroup26979FD7' },
              ],
            ],
          },
          AWS_CODEGURU_PROFILER_ENABLED: 'TRUE',
        },
      },
    }));

    test.done();
  },

  'default function with client provided Profiling Group but profiling set to false'(test: Test) {
    const stack = new cdk.Stack();

    new lambda.Function(stack, 'MyLambda', {
      code: new lambda.InlineCode('foo'),
      handler: 'index.handler',
      runtime: lambda.Runtime.NODEJS_10_X,
      profiling: false,
      profilingGroup: new ProfilingGroup(stack, 'ProfilingGroup'),
    });

    expect(stack).notTo(haveResource('AWS::IAM::Policy'));

    expect(stack).notTo(haveResource('AWS::Lambda::Function', {
      Environment: {
        Variables: {
          AWS_CODEGURU_PROFILER_GROUP_ARN: {
            'Fn::Join': [
              '',
              [
                'arn:', { Ref: 'AWS::Partition' }, ':codeguru-profiler:', { Ref: 'AWS::Region' },
                ':', { Ref: 'AWS::AccountId' }, ':profilingGroup/', { Ref: 'ProfilingGroup26979FD7' },
              ],
            ],
          },
          AWS_CODEGURU_PROFILER_ENABLED: 'TRUE',
        },
      },
    }));

    test.done();
  },

  'default function with profiling enabled and client provided env vars'(test: Test) {
    const stack = new cdk.Stack();

    test.throws(() => new lambda.Function(stack, 'MyLambda', {
      code: new lambda.InlineCode('foo'),
      handler: 'index.handler',
      runtime: lambda.Runtime.NODEJS_10_X,
      profiling: true,
      environment: {
        AWS_CODEGURU_PROFILER_GROUP_ARN: 'profiler_group_arn',
        AWS_CODEGURU_PROFILER_ENABLED: 'yes',
      },
    }),
    /AWS_CODEGURU_PROFILER_GROUP_ARN and AWS_CODEGURU_PROFILER_ENABLED must not be set when profiling options enabled/);

    test.done();
  },

  'default function with client provided Profiling Group and client provided env vars'(test: Test) {
    const stack = new cdk.Stack();

    test.throws(() => new lambda.Function(stack, 'MyLambda', {
      code: new lambda.InlineCode('foo'),
      handler: 'index.handler',
      runtime: lambda.Runtime.NODEJS_10_X,
      profilingGroup: new ProfilingGroup(stack, 'ProfilingGroup'),
      environment: {
        AWS_CODEGURU_PROFILER_GROUP_ARN: 'profiler_group_arn',
        AWS_CODEGURU_PROFILER_ENABLED: 'yes',
      },
    }),
    /AWS_CODEGURU_PROFILER_GROUP_ARN and AWS_CODEGURU_PROFILER_ENABLED must not be set when profiling options enabled/);

    test.done();
  },

  'currentVersion': {
    // see test.function-hash.ts for more coverage for this
    'logical id of version is based on the function hash'(test: Test) {
      // GIVEN
      const stack1 = new cdk.Stack();
      const fn1 = new lambda.Function(stack1, 'MyFunction', {
        handler: 'foo',
        runtime: lambda.Runtime.NODEJS_12_X,
        code: lambda.Code.fromAsset(path.join(__dirname, 'handler.zip')),
        environment: {
          FOO: 'bar',
        },
      });
      const stack2 = new cdk.Stack();
      const fn2 = new lambda.Function(stack2, 'MyFunction', {
        handler: 'foo',
        runtime: lambda.Runtime.NODEJS_12_X,
        code: lambda.Code.fromAsset(path.join(__dirname, 'handler.zip')),
        environment: {
          FOO: 'bear',
        },
      });

      // WHEN
      new cdk.CfnOutput(stack1, 'CurrentVersionArn', {
        value: fn1.currentVersion.functionArn,
      });
      new cdk.CfnOutput(stack2, 'CurrentVersionArn', {
        value: fn2.currentVersion.functionArn,
      });

      // THEN
      const template1 = SynthUtils.synthesize(stack1).template;
      const template2 = SynthUtils.synthesize(stack2).template;

      // these functions are different in their configuration but the original
      // logical ID of the version would be the same unless the logical ID
      // includes the hash of function's configuration.
      test.notDeepEqual(template1.Outputs.CurrentVersionArn.Value, template2.Outputs.CurrentVersionArn.Value);
      test.done();
    },
  },

  'filesystem': {

    'mount efs filesystem'(test: Test) {
      // GIVEN
      const stack = new cdk.Stack();
      const vpc = new ec2.Vpc(stack, 'Vpc', {
        maxAzs: 3,
        natGateways: 1,
      });

      const fs = new efs.FileSystem(stack, 'Efs', {
        vpc,
      });
      const accessPoint = fs.addAccessPoint('AccessPoint');
      // WHEN
      new lambda.Function(stack, 'MyFunction', {
        handler: 'foo',
        runtime: lambda.Runtime.NODEJS_12_X,
        code: lambda.Code.fromAsset(path.join(__dirname, 'handler.zip')),
        filesystem: lambda.FileSystem.fromEfsAccessPoint(accessPoint, '/mnt/msg'),
      });

      // THEN
      expect(stack).to(haveResource('AWS::Lambda::Function', {
        FileSystemConfigs: [
          {
            Arn: {
              'Fn::Join': [
                '',
                [
                  'arn:',
                  {
                    Ref: 'AWS::Partition',
                  },
                  ':elasticfilesystem:',
                  {
                    Ref: 'AWS::Region',
                  },
                  ':',
                  {
                    Ref: 'AWS::AccountId',
                  },
                  ':access-point/',
                  {
                    Ref: 'EfsAccessPointE419FED9',
                  },
                ],
              ],
            },
            LocalMountPath: '/mnt/msg',
          }],
      }));
      test.done();
    },
  },
});<|MERGE_RESOLUTION|>--- conflicted
+++ resolved
@@ -1,10 +1,6 @@
 import * as path from 'path';
-<<<<<<< HEAD
 import { expect, haveResource, SynthUtils } from '@aws-cdk/assert';
-=======
-import { expect, haveOutput, haveResource } from '@aws-cdk/assert';
 import { ProfilingGroup } from '@aws-cdk/aws-codeguruprofiler';
->>>>>>> c03efe1c
 import * as ec2 from '@aws-cdk/aws-ec2';
 import * as efs from '@aws-cdk/aws-efs';
 import * as logs from '@aws-cdk/aws-logs';
