{
  "Resources": {
    "vpcA2121C38": {
      "Type": "AWS::EC2::VPC",
      "Properties": {
        "CidrBlock": "10.0.0.0/16",
        "EnableDnsHostnames": true,
        "EnableDnsSupport": true,
        "InstanceTenancy": "default",
        "Tags": [
          {
            "Key": "Name",
            "Value": "aws-cdk-rds-proxy/vpc"
          }
        ]
      }
    },
    "vpcPublicSubnet1Subnet2E65531E": {
      "Type": "AWS::EC2::Subnet",
      "Properties": {
        "CidrBlock": "10.0.0.0/18",
        "VpcId": {
          "Ref": "vpcA2121C38"
        },
        "AvailabilityZone": "test-region-1a",
        "MapPublicIpOnLaunch": true,
        "Tags": [
          {
            "Key": "aws-cdk:subnet-name",
            "Value": "Public"
          },
          {
            "Key": "aws-cdk:subnet-type",
            "Value": "Public"
          },
          {
            "Key": "Name",
            "Value": "aws-cdk-rds-proxy/vpc/PublicSubnet1"
          }
        ]
      }
    },
    "vpcPublicSubnet1RouteTable48A2DF9B": {
      "Type": "AWS::EC2::RouteTable",
      "Properties": {
        "VpcId": {
          "Ref": "vpcA2121C38"
        },
        "Tags": [
          {
            "Key": "Name",
            "Value": "aws-cdk-rds-proxy/vpc/PublicSubnet1"
          }
        ]
      }
    },
    "vpcPublicSubnet1RouteTableAssociation5D3F4579": {
      "Type": "AWS::EC2::SubnetRouteTableAssociation",
      "Properties": {
        "RouteTableId": {
          "Ref": "vpcPublicSubnet1RouteTable48A2DF9B"
        },
        "SubnetId": {
          "Ref": "vpcPublicSubnet1Subnet2E65531E"
        }
      }
    },
    "vpcPublicSubnet1DefaultRoute10708846": {
      "Type": "AWS::EC2::Route",
      "Properties": {
        "RouteTableId": {
          "Ref": "vpcPublicSubnet1RouteTable48A2DF9B"
        },
        "DestinationCidrBlock": "0.0.0.0/0",
        "GatewayId": {
          "Ref": "vpcIGWE57CBDCA"
        }
      },
      "DependsOn": [
        "vpcVPCGW7984C166"
      ]
    },
    "vpcPublicSubnet1EIPDA49DCBE": {
      "Type": "AWS::EC2::EIP",
      "Properties": {
        "Domain": "vpc",
        "Tags": [
          {
            "Key": "Name",
            "Value": "aws-cdk-rds-proxy/vpc/PublicSubnet1"
          }
        ]
      }
    },
    "vpcPublicSubnet1NATGateway9C16659E": {
      "Type": "AWS::EC2::NatGateway",
      "Properties": {
        "AllocationId": {
          "Fn::GetAtt": [
            "vpcPublicSubnet1EIPDA49DCBE",
            "AllocationId"
          ]
        },
        "SubnetId": {
          "Ref": "vpcPublicSubnet1Subnet2E65531E"
        },
        "Tags": [
          {
            "Key": "Name",
            "Value": "aws-cdk-rds-proxy/vpc/PublicSubnet1"
          }
        ]
      }
    },
    "vpcPublicSubnet2Subnet009B674F": {
      "Type": "AWS::EC2::Subnet",
      "Properties": {
        "CidrBlock": "10.0.64.0/18",
        "VpcId": {
          "Ref": "vpcA2121C38"
        },
        "AvailabilityZone": "test-region-1b",
        "MapPublicIpOnLaunch": true,
        "Tags": [
          {
            "Key": "aws-cdk:subnet-name",
            "Value": "Public"
          },
          {
            "Key": "aws-cdk:subnet-type",
            "Value": "Public"
          },
          {
            "Key": "Name",
            "Value": "aws-cdk-rds-proxy/vpc/PublicSubnet2"
          }
        ]
      }
    },
    "vpcPublicSubnet2RouteTableEB40D4CB": {
      "Type": "AWS::EC2::RouteTable",
      "Properties": {
        "VpcId": {
          "Ref": "vpcA2121C38"
        },
        "Tags": [
          {
            "Key": "Name",
            "Value": "aws-cdk-rds-proxy/vpc/PublicSubnet2"
          }
        ]
      }
    },
    "vpcPublicSubnet2RouteTableAssociation21F81B59": {
      "Type": "AWS::EC2::SubnetRouteTableAssociation",
      "Properties": {
        "RouteTableId": {
          "Ref": "vpcPublicSubnet2RouteTableEB40D4CB"
        },
        "SubnetId": {
          "Ref": "vpcPublicSubnet2Subnet009B674F"
        }
      }
    },
    "vpcPublicSubnet2DefaultRouteA1EC0F60": {
      "Type": "AWS::EC2::Route",
      "Properties": {
        "RouteTableId": {
          "Ref": "vpcPublicSubnet2RouteTableEB40D4CB"
        },
        "DestinationCidrBlock": "0.0.0.0/0",
        "GatewayId": {
          "Ref": "vpcIGWE57CBDCA"
        }
      },
      "DependsOn": [
        "vpcVPCGW7984C166"
      ]
    },
    "vpcPublicSubnet2EIP9B3743B1": {
      "Type": "AWS::EC2::EIP",
      "Properties": {
        "Domain": "vpc",
        "Tags": [
          {
            "Key": "Name",
            "Value": "aws-cdk-rds-proxy/vpc/PublicSubnet2"
          }
        ]
      }
    },
    "vpcPublicSubnet2NATGateway9B8AE11A": {
      "Type": "AWS::EC2::NatGateway",
      "Properties": {
        "AllocationId": {
          "Fn::GetAtt": [
            "vpcPublicSubnet2EIP9B3743B1",
            "AllocationId"
          ]
        },
        "SubnetId": {
          "Ref": "vpcPublicSubnet2Subnet009B674F"
        },
        "Tags": [
          {
            "Key": "Name",
            "Value": "aws-cdk-rds-proxy/vpc/PublicSubnet2"
          }
        ]
      }
    },
    "vpcPrivateSubnet1Subnet934893E8": {
      "Type": "AWS::EC2::Subnet",
      "Properties": {
        "CidrBlock": "10.0.128.0/18",
        "VpcId": {
          "Ref": "vpcA2121C38"
        },
        "AvailabilityZone": "test-region-1a",
        "MapPublicIpOnLaunch": false,
        "Tags": [
          {
            "Key": "aws-cdk:subnet-name",
            "Value": "Private"
          },
          {
            "Key": "aws-cdk:subnet-type",
            "Value": "Private"
          },
          {
            "Key": "Name",
            "Value": "aws-cdk-rds-proxy/vpc/PrivateSubnet1"
          }
        ]
      }
    },
    "vpcPrivateSubnet1RouteTableB41A48CC": {
      "Type": "AWS::EC2::RouteTable",
      "Properties": {
        "VpcId": {
          "Ref": "vpcA2121C38"
        },
        "Tags": [
          {
            "Key": "Name",
            "Value": "aws-cdk-rds-proxy/vpc/PrivateSubnet1"
          }
        ]
      }
    },
    "vpcPrivateSubnet1RouteTableAssociation67945127": {
      "Type": "AWS::EC2::SubnetRouteTableAssociation",
      "Properties": {
        "RouteTableId": {
          "Ref": "vpcPrivateSubnet1RouteTableB41A48CC"
        },
        "SubnetId": {
          "Ref": "vpcPrivateSubnet1Subnet934893E8"
        }
      }
    },
    "vpcPrivateSubnet1DefaultRoute1AA8E2E5": {
      "Type": "AWS::EC2::Route",
      "Properties": {
        "RouteTableId": {
          "Ref": "vpcPrivateSubnet1RouteTableB41A48CC"
        },
        "DestinationCidrBlock": "0.0.0.0/0",
        "NatGatewayId": {
          "Ref": "vpcPublicSubnet1NATGateway9C16659E"
        }
      }
    },
    "vpcPrivateSubnet2Subnet7031C2BA": {
      "Type": "AWS::EC2::Subnet",
      "Properties": {
        "CidrBlock": "10.0.192.0/18",
        "VpcId": {
          "Ref": "vpcA2121C38"
        },
        "AvailabilityZone": "test-region-1b",
        "MapPublicIpOnLaunch": false,
        "Tags": [
          {
            "Key": "aws-cdk:subnet-name",
            "Value": "Private"
          },
          {
            "Key": "aws-cdk:subnet-type",
            "Value": "Private"
          },
          {
            "Key": "Name",
            "Value": "aws-cdk-rds-proxy/vpc/PrivateSubnet2"
          }
        ]
      }
    },
    "vpcPrivateSubnet2RouteTable7280F23E": {
      "Type": "AWS::EC2::RouteTable",
      "Properties": {
        "VpcId": {
          "Ref": "vpcA2121C38"
        },
        "Tags": [
          {
            "Key": "Name",
            "Value": "aws-cdk-rds-proxy/vpc/PrivateSubnet2"
          }
        ]
      }
    },
    "vpcPrivateSubnet2RouteTableAssociation007E94D3": {
      "Type": "AWS::EC2::SubnetRouteTableAssociation",
      "Properties": {
        "RouteTableId": {
          "Ref": "vpcPrivateSubnet2RouteTable7280F23E"
        },
        "SubnetId": {
          "Ref": "vpcPrivateSubnet2Subnet7031C2BA"
        }
      }
    },
    "vpcPrivateSubnet2DefaultRouteB0E07F99": {
      "Type": "AWS::EC2::Route",
      "Properties": {
        "RouteTableId": {
          "Ref": "vpcPrivateSubnet2RouteTable7280F23E"
        },
        "DestinationCidrBlock": "0.0.0.0/0",
        "NatGatewayId": {
          "Ref": "vpcPublicSubnet2NATGateway9B8AE11A"
        }
      }
    },
    "vpcIGWE57CBDCA": {
      "Type": "AWS::EC2::InternetGateway",
      "Properties": {
        "Tags": [
          {
            "Key": "Name",
            "Value": "aws-cdk-rds-proxy/vpc"
          }
        ]
      }
    },
    "vpcVPCGW7984C166": {
      "Type": "AWS::EC2::VPCGatewayAttachment",
      "Properties": {
        "VpcId": {
          "Ref": "vpcA2121C38"
        },
        "InternetGatewayId": {
          "Ref": "vpcIGWE57CBDCA"
        }
      }
    },
    "dbInstanceSubnetGroupD062EC9E": {
      "Type": "AWS::RDS::DBSubnetGroup",
      "Properties": {
        "DBSubnetGroupDescription": "Subnet group for dbInstance database",
        "SubnetIds": [
          {
            "Ref": "vpcPrivateSubnet1Subnet934893E8"
          },
          {
            "Ref": "vpcPrivateSubnet2Subnet7031C2BA"
          }
        ]
      }
    },
    "dbInstanceSecurityGroupA58A00A3": {
      "Type": "AWS::EC2::SecurityGroup",
      "Properties": {
        "GroupDescription": "Security group for dbInstance database",
        "SecurityGroupEgress": [
          {
            "CidrIp": "0.0.0.0/0",
            "Description": "Allow all outbound traffic by default",
            "IpProtocol": "-1"
          }
        ],
        "VpcId": {
          "Ref": "vpcA2121C38"
        }
      }
    },
    "dbInstanceSecurityGroupfromawscdkrdsproxydbProxyProxySecurityGroupA345AFE5IndirectPortE3621D4F": {
      "Type": "AWS::EC2::SecurityGroupIngress",
      "Properties": {
        "IpProtocol": "tcp",
        "Description": "Allow connections to the database Instance from the Proxy",
        "FromPort": {
          "Fn::GetAtt": [
            "dbInstance4076B1EC",
            "Endpoint.Port"
          ]
        },
        "GroupId": {
          "Fn::GetAtt": [
            "dbInstanceSecurityGroupA58A00A3",
            "GroupId"
          ]
        },
        "SourceSecurityGroupId": {
          "Fn::GetAtt": [
            "dbProxyProxySecurityGroup16E727A7",
            "GroupId"
          ]
        },
        "ToPort": {
          "Fn::GetAtt": [
            "dbInstance4076B1EC",
            "Endpoint.Port"
          ]
        }
      }
    },
    "dbInstanceSecret032D3661": {
      "Type": "AWS::SecretsManager::Secret",
      "Properties": {
        "Description": {
          "Fn::Join": [
            "",
            [
              "Generated by the CDK for stack: ",
              {
                "Ref": "AWS::StackName"
              }
            ]
          ]
        },
        "GenerateSecretString": {
          "ExcludeCharacters": "\"@/\\",
          "GenerateStringKey": "password",
          "PasswordLength": 30,
          "SecretStringTemplate": "{\"username\":\"master\"}"
        }
      }
    },
    "dbInstanceSecretAttachment88CFBDAE": {
      "Type": "AWS::SecretsManager::SecretTargetAttachment",
      "Properties": {
        "SecretId": {
          "Ref": "dbInstanceSecret032D3661"
        },
        "TargetId": {
          "Ref": "dbInstance4076B1EC"
        },
        "TargetType": "AWS::RDS::DBInstance"
      }
    },
    "dbInstance4076B1EC": {
      "Type": "AWS::RDS::DBInstance",
      "Properties": {
        "DBInstanceClass": "db.t3.medium",
        "AllocatedStorage": "100",
        "CopyTagsToSnapshot": true,
        "DBSubnetGroupName": {
          "Ref": "dbInstanceSubnetGroupD062EC9E"
        },
        "Engine": "postgres",
        "EngineVersion": "11.5",
        "MasterUsername": {
          "Fn::Join": [
            "",
            [
              "{{resolve:secretsmanager:",
              {
                "Ref": "dbInstanceSecret032D3661"
              },
              ":SecretString:username::}}"
            ]
          ]
        },
        "MasterUserPassword": {
          "Fn::Join": [
            "",
            [
              "{{resolve:secretsmanager:",
              {
                "Ref": "dbInstanceSecret032D3661"
              },
              ":SecretString:password::}}"
            ]
          ]
        },
        "StorageType": "gp2",
        "VPCSecurityGroups": [
          {
            "Fn::GetAtt": [
              "dbInstanceSecurityGroupA58A00A3",
              "GroupId"
            ]
          }
        ]
      },
      "UpdateReplacePolicy": "Snapshot",
      "DeletionPolicy": "Snapshot"
    },
    "dbProxyIAMRole662F3AB8": {
      "Type": "AWS::IAM::Role",
      "Properties": {
        "AssumeRolePolicyDocument": {
          "Statement": [
            {
              "Action": "sts:AssumeRole",
              "Effect": "Allow",
              "Principal": {
                "Service": "rds.amazonaws.com"
              }
            }
          ],
          "Version": "2012-10-17"
        }
      }
    },
    "dbProxyIAMRoleDefaultPolicy99AB98F3": {
      "Type": "AWS::IAM::Policy",
      "Properties": {
        "PolicyDocument": {
          "Statement": [
            {
              "Action": [
                "secretsmanager:GetSecretValue",
                "secretsmanager:DescribeSecret"
              ],
              "Effect": "Allow",
              "Resource": {
                "Ref": "dbInstanceSecretAttachment88CFBDAE"
              }
            }
          ],
          "Version": "2012-10-17"
        },
        "PolicyName": "dbProxyIAMRoleDefaultPolicy99AB98F3",
        "Roles": [
          {
            "Ref": "dbProxyIAMRole662F3AB8"
          }
        ]
      }
    },
    "dbProxyProxySecurityGroup16E727A7": {
      "Type": "AWS::EC2::SecurityGroup",
      "Properties": {
        "GroupDescription": "SecurityGroup for Database Proxy",
        "SecurityGroupEgress": [
          {
            "CidrIp": "0.0.0.0/0",
            "Description": "Allow all outbound traffic by default",
            "IpProtocol": "-1"
          }
        ],
        "VpcId": {
          "Ref": "vpcA2121C38"
        }
      }
    },
    "dbProxy3B89EAF2": {
      "Type": "AWS::RDS::DBProxy",
      "Properties": {
        "Auth": [
          {
            "AuthScheme": "SECRETS",
            "IAMAuth": "DISABLED",
            "SecretArn": {
              "Ref": "dbInstanceSecretAttachment88CFBDAE"
            }
          }
        ],
        "DBProxyName": "dbProxy",
        "EngineFamily": "POSTGRESQL",
        "RoleArn": {
          "Fn::GetAtt": [
            "dbProxyIAMRole662F3AB8",
            "Arn"
          ]
        },
        "VpcSubnetIds": [
          {
            "Ref": "vpcPrivateSubnet1Subnet934893E8"
          },
          {
            "Ref": "vpcPrivateSubnet2Subnet7031C2BA"
          }
        ],
<<<<<<< HEAD
        "RequireTLS": true
=======
        "RequireTLS": true,
        "VpcSecurityGroupIds": [
          {
            "Fn::GetAtt": [
              "dbProxyProxySecurityGroup16E727A7",
              "GroupId"
            ]
          }
        ]
>>>>>>> 355fed87
      }
    },
    "dbProxyProxyTargetGroup8DA26A77": {
      "Type": "AWS::RDS::DBProxyTargetGroup",
      "Properties": {
        "DBProxyName": {
          "Ref": "dbProxy3B89EAF2"
        },
        "TargetGroupName": "default",
        "ConnectionPoolConfigurationInfo": {
          "ConnectionBorrowTimeout": 30,
          "MaxConnectionsPercent": 50
        },
        "DBInstanceIdentifiers": [
          {
            "Ref": "dbInstance4076B1EC"
          }
        ]
      }
    }
  }
}<|MERGE_RESOLUTION|>--- conflicted
+++ resolved
@@ -585,9 +585,6 @@
             "Ref": "vpcPrivateSubnet2Subnet7031C2BA"
           }
         ],
-<<<<<<< HEAD
-        "RequireTLS": true
-=======
         "RequireTLS": true,
         "VpcSecurityGroupIds": [
           {
@@ -597,7 +594,6 @@
             ]
           }
         ]
->>>>>>> 355fed87
       }
     },
     "dbProxyProxyTargetGroup8DA26A77": {
