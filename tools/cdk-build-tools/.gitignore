--- conflicted
+++ resolved
@@ -5,8 +5,5 @@
 
 *.snk
 !.eslintrc.js
-<<<<<<< HEAD
 !config/*.js
-=======
-junit.xml
->>>>>>> 16d2a48a
+junit.xml